--- conflicted
+++ resolved
@@ -4,11 +4,7 @@
 
 [tool.pytest.ini_options]
 addopts = """
-<<<<<<< HEAD
--x tests kedro-partitioned \
-=======
--x tests kedro_multinode \
->>>>>>> 1a138f0a
+-x tests kedro_partitioned \
 --disable-warnings \
 --capture=tee-sys \
 --doctest-modules \
@@ -16,11 +12,7 @@
 --cov-report xml \
 --cov-report html \
 --junitxml=junit/test-results.xml \
-<<<<<<< HEAD
---cov kedro-partitioned -ra"""
-=======
---cov kedro_multinode -ra"""
->>>>>>> 1a138f0a
+--cov kedro_partitioned -ra"""
 
 [tool.coverage.report]
 exclude_lines = ["pragma: no cover", "raise NotImplementedError"]
