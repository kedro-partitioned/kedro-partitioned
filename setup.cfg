--- conflicted
+++ resolved
@@ -22,6 +22,7 @@
     pyarrow
     typing_extensions
     pandas
+
 [options.entry_points]
 kedro.hooks = 
     kedro_partitioned = kedro_partitioned.plugin:hooks
@@ -32,18 +33,8 @@
     pytest-cov
     pytest-mock
     flake8
-<<<<<<< HEAD
     flake8-annotations
     flake8-docstrings
-dev =
-    %(test)s
-    yapf
-    pre-commit
-
-[options.packages.find]
-exclude =
-    tests*
-=======
 docs =
     revitron-sphinx-theme @ git+https://github.com/revitron/revitron-sphinx-theme.git@master
     sphinx-copybutton
@@ -53,4 +44,8 @@
     %(test)s
     %(docs)s
     yapf
->>>>>>> 1a138f0a
+    pre-commit
+
+[options.packages.find]
+exclude =
+    tests*